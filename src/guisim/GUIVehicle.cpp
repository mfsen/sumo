/****************************************************************************/
// Eclipse SUMO, Simulation of Urban MObility; see https://eclipse.org/sumo
// Copyright (C) 2001-2023 German Aerospace Center (DLR) and others.
// This program and the accompanying materials are made available under the
// terms of the Eclipse Public License 2.0 which is available at
// https://www.eclipse.org/legal/epl-2.0/
// This Source Code may also be made available under the following Secondary
// Licenses when the conditions for such availability set forth in the Eclipse
// Public License 2.0 are satisfied: GNU General Public License, version 2
// or later which is available at
// https://www.gnu.org/licenses/old-licenses/gpl-2.0-standalone.html
// SPDX-License-Identifier: EPL-2.0 OR GPL-2.0-or-later
/****************************************************************************/
/// @file    GUIVehicle.cpp
/// @author  Daniel Krajzewicz
/// @author  Jakob Erdmann
/// @author  Michael Behrisch
/// @date    Sept 2002
///
// A MSVehicle extended by some values for usage within the gui
/****************************************************************************/
#include <config.h>

#include <cmath>
#include <vector>
#include <string>
#include <bitset>
#include <utils/common/StringUtils.h>
#include <utils/vehicle/SUMOVehicleParameter.h>
#include <utils/emissions/PollutantsInterface.h>
#include <utils/geom/GeomHelper.h>
#include <utils/gui/globjects/GLIncludes.h>
#include <utils/gui/windows/GUISUMOAbstractView.h>
#include <utils/gui/windows/GUIAppEnum.h>
#include <utils/gui/images/GUITexturesHelper.h>
#include <utils/gui/div/GUIParameterTableWindow.h>
#include <utils/gui/div/GUIGlobalSelection.h>
#include <utils/gui/div/GLHelper.h>
#include <utils/gui/div/GLObjectValuePassConnector.h>
#include <utils/gui/div/GUIGlobalSelection.h>
#include <utils/gui/div/GUIBaseVehicleHelper.h>
#include <microsim/MSGlobals.h>
#include <microsim/MSVehicle.h>
#include <microsim/MSJunction.h>
#include <microsim/MSLane.h>
#include <microsim/MSLink.h>
#include <microsim/MSStop.h>
#include <microsim/MSParkingArea.h>
#include <microsim/logging/CastingFunctionBinding.h>
#include <microsim/logging/FunctionBinding.h>
#include <microsim/lcmodels/MSAbstractLaneChangeModel.h>
#include <microsim/devices/MSDevice_Vehroutes.h>
#include <microsim/devices/MSDevice_Routing.h>
#include <microsim/devices/MSRoutingEngine.h>
#include <microsim/devices/MSDevice_Transportable.h>
#include <microsim/devices/MSDevice_BTreceiver.h>
#include <microsim/devices/MSDevice_ElecHybrid.h>
#include <gui/GUIApplicationWindow.h>
#include <gui/GUIGlobals.h>

#include "GUIVehicle.h"
#include "GUIPerson.h"
#include "GUIContainer.h"
#include "GUINet.h"
#include "GUIEdge.h"
#include "GUILane.h"

#define SPEEDMODE_DEFAULT 31
#define LANECHANGEMODE_DEFAULT 1621

//#define DEBUG_FOES

// ===========================================================================
// FOX callback mapping
// ===========================================================================

// Object implementation


/* -------------------------------------------------------------------------
 * GUIVehicle - methods
 * ----------------------------------------------------------------------- */

GUIVehicle::GUIVehicle(SUMOVehicleParameter* pars, ConstMSRoutePtr route,
                       MSVehicleType* type, const double speedFactor) :
    MSVehicle(pars, route, type, speedFactor),
    GUIBaseVehicle((MSBaseVehicle&) * this) {
}


GUIVehicle::~GUIVehicle() {
}


GUIParameterTableWindow*
GUIVehicle::getParameterWindow(GUIMainWindow& app,
                               GUISUMOAbstractView&) {
    const bool isElecHybrid = getDevice(typeid(MSDevice_ElecHybrid)) != nullptr ? true : false;
    GUIParameterTableWindow* ret = new GUIParameterTableWindow(app, *this);
    // add items
    ret->mkItem("lane [id]", true, new FunctionBindingString<GUIVehicle>(this, &GUIVehicle::getLaneID));
    if (MSGlobals::gSublane) {
        ret->mkItem("shadow lane [id]", true, new FunctionBindingString<GUIVehicle>(this, &GUIVehicle::getShadowLaneID));
    }
    if (MSGlobals::gLateralResolution > 0) {
        ret->mkItem("target lane [id]", true, new FunctionBindingString<GUIVehicle>(this, &GUIVehicle::getTargetLaneID));
    }
    if (isSelected()) {
        ret->mkItem("back lanes [id,..]", true, new FunctionBindingString<GUIVehicle>(this, &GUIVehicle::getBackLaneIDs));
    }
    ret->mkItem("position [m]", true,
                new FunctionBinding<GUIVehicle, double>(this, &MSVehicle::getPositionOnLane));
    ret->mkItem("lateral offset [m]", true,
                new FunctionBinding<GUIVehicle, double>(this, &GUIVehicle::getLateralPositionOnLane));
    ret->mkItem("speed [m/s]", true,
                new FunctionBinding<GUIVehicle, double>(this, &MSVehicle::getSpeed));
    ret->mkItem("lateral speed [m/s]", true,
                new FunctionBinding<MSAbstractLaneChangeModel, double>(&getLaneChangeModel(), &MSAbstractLaneChangeModel::getSpeedLat));
    ret->mkItem("acceleration [m/s^2]", true,
                new FunctionBinding<GUIVehicle, double>(this, &MSVehicle::getAcceleration));
    ret->mkItem("angle [degree]", true,
                new FunctionBinding<GUIVehicle, double>(this, &GUIBaseVehicle::getNaviDegree));
    ret->mkItem("slope [degree]", true,
                new FunctionBinding<GUIVehicle, double>(this, &MSVehicle::getSlope));
    ret->mkItem("speed factor", true,
                new FunctionBinding<GUIVehicle, double>(this, &MSVehicle::getChosenSpeedFactor));
    ret->mkItem("time gap on lane [s]", true,
                new FunctionBinding<GUIVehicle, double>(this, &MSVehicle::getTimeGapOnLane));
    ret->mkItem("waiting time [s]", true,
                new FunctionBinding<GUIVehicle, double>(this, &MSVehicle::getWaitingSeconds));
    ret->mkItem(("waiting time (accumulated, " + time2string(MSGlobals::gWaitingTimeMemory) + "s) [s]").c_str(), true,
                new FunctionBinding<GUIVehicle, double>(this, &MSVehicle::getAccumulatedWaitingSeconds));
    ret->mkItem("time since startup [s]", true,
                new FunctionBinding<GUIVehicle, double>(this, &MSVehicle::getTimeSinceStartupSeconds));
    ret->mkItem("time loss [s]", true,
                new FunctionBinding<GUIVehicle, double>(this, &MSVehicle::getTimeLossSeconds));
    ret->mkItem("impatience", true,
                new FunctionBinding<GUIVehicle, double>(this, &MSVehicle::getImpatience));
    ret->mkItem("last lane change [s]", true,
                new FunctionBinding<GUIVehicle, double>(this, &GUIVehicle::getLastLaneChangeOffset));
    ret->mkItem("desired depart [s]", false, time2string(getParameter().depart));
    ret->mkItem("depart delay [s]", false, time2string(getDepartDelay()));
    ret->mkItem("odometer [m]", true,
                new FunctionBinding<GUIVehicle, double>(this, &MSBaseVehicle::getOdometer));
    if (getParameter().repetitionNumber < std::numeric_limits<int>::max()) {
        ret->mkItem("remaining [#]", false, (int) getParameter().repetitionNumber - getParameter().repetitionsDone);
    }
    if (getParameter().repetitionOffset > 0) {
        ret->mkItem("insertion period [s]", false, time2string(getParameter().repetitionOffset));
    }
    if (getParameter().repetitionProbability > 0) {
        ret->mkItem("insertion probability", false, getParameter().repetitionProbability);
    }
    ret->mkItem("stop info", true, new FunctionBindingString<GUIVehicle>(this, &GUIVehicle::getStopInfo));
    ret->mkItem("line", false, myParameter->line);
    ret->mkItem("CO2 [mg/s]", true,
                new FunctionBinding<GUIVehicle, double>(this, &MSVehicle::getEmissions<PollutantsInterface::CO2>));
    ret->mkItem("CO [mg/s]", true,
                new FunctionBinding<GUIVehicle, double>(this, &MSVehicle::getEmissions<PollutantsInterface::CO>));
    ret->mkItem("HC [mg/s]", true,
                new FunctionBinding<GUIVehicle, double>(this, &MSVehicle::getEmissions<PollutantsInterface::HC>));
    ret->mkItem("NOx [mg/s]", true,
                new FunctionBinding<GUIVehicle, double>(this, &MSVehicle::getEmissions<PollutantsInterface::NO_X>));
    ret->mkItem("PMx [mg/s]", true,
                new FunctionBinding<GUIVehicle, double>(this, &MSVehicle::getEmissions<PollutantsInterface::PM_X>));
    ret->mkItem("fuel [mg/s]", true,
                new FunctionBinding<GUIVehicle, double>(this, &MSVehicle::getEmissions<PollutantsInterface::FUEL>));
    ret->mkItem("electricity [Wh/s]", true,
                new FunctionBinding<GUIVehicle, double>(this, &MSVehicle::getEmissions<PollutantsInterface::ELEC>));
    ret->mkItem("noise (Harmonoise) [dB]", true,
                new FunctionBinding<GUIVehicle, double>(this, &MSVehicle::getHarmonoise_NoiseEmissions));
    ret->mkItem("devices", false, getDeviceDescription());
    ret->mkItem("persons", true,
                new FunctionBinding<GUIVehicle, int>(this, &MSVehicle::getPersonNumber));
    ret->mkItem("containers", true,
                new FunctionBinding<GUIVehicle, int>(this, &MSVehicle::getContainerNumber));
    ret->mkItem("lcState right", true, new FunctionBindingString<GUIVehicle>(this, &GUIVehicle::getLCStateRight));
    ret->mkItem("lcState left", true, new FunctionBindingString<GUIVehicle>(this, &GUIVehicle::getLCStateLeft));
    // close building
    if (MSGlobals::gLateralResolution > 0) {
        ret->mkItem("lcState center", true, new FunctionBindingString<GUIVehicle>(this, &GUIVehicle::getLCStateCenter));
        ret->mkItem("right side on edge [m]", true, new FunctionBinding<GUIVehicle, double>(this, &GUIVehicle::getRightSideOnEdge2));
        ret->mkItem("left side on edge [m]", true, new FunctionBinding<GUIVehicle, double>(this, &GUIVehicle::getLeftSideOnEdge));
        ret->mkItem("rightmost edge sublane [#]", true, new FunctionBinding<GUIVehicle, int>(this, &GUIVehicle::getRightSublaneOnEdge));
        ret->mkItem("leftmost edge sublane [#]", true, new FunctionBinding<GUIVehicle, int>(this, &GUIVehicle::getLeftSublaneOnEdge));
        ret->mkItem("lane change maneuver distance [m]", true, new FunctionBinding<GUIVehicle, double>(this, &GUIVehicle::getManeuverDist));
    }
    if (isElecHybrid) {
        ret->mkItem("actual state of charge [Wh]", true,
                    new FunctionBinding<GUIVehicle, double>(this, &MSVehicle::getStateOfCharge));
        ret->mkItem("actual electric current [A]", true,
                    new FunctionBinding<GUIVehicle, double>(this, &MSVehicle::getElecHybridCurrent));
    }
    if (hasInfluencer()) {
        if (getInfluencer().getSpeedMode() != SPEEDMODE_DEFAULT) {
            ret->mkItem("speed mode", true, new FunctionBindingString<GUIVehicle>(this, &GUIVehicle::getSpeedMode));
        }
        if (getInfluencer().getLaneChangeMode() != LANECHANGEMODE_DEFAULT) {
            ret->mkItem("lane change mode", true, new FunctionBindingString<GUIVehicle>(this, &GUIVehicle::getLaneChangeMode));
        }
    }
    ret->closeBuilding(&getParameter());
    return ret;
}


GUIParameterTableWindow*
GUIVehicle::getTypeParameterWindow(GUIMainWindow& app,
                                   GUISUMOAbstractView&) {
    GUIParameterTableWindow* ret = new GUIParameterTableWindow(app, *this);
    // add items
    ret->mkItem("Type Information:", false, "");
    ret->mkItem("type [id]", false, myType->getID());
    ret->mkItem("length", false, myType->getLength());
    ret->mkItem("width", false, myType->getWidth());
    ret->mkItem("height", false, myType->getHeight());
    ret->mkItem("minGap", false, myType->getMinGap());
    ret->mkItem("vehicle class", false, SumoVehicleClassStrings.getString(myType->getVehicleClass()));
    ret->mkItem("emission class", false, PollutantsInterface::getName(myType->getEmissionClass()));
    ret->mkItem("carFollowModel", false, SUMOXMLDefinitions::CarFollowModels.getString((SumoXMLTag)getCarFollowModel().getModelID()));
    ret->mkItem("LaneChangeModel", false, SUMOXMLDefinitions::LaneChangeModels.getString(getLaneChangeModel().getModelID()));
    ret->mkItem("guiShape", false, getVehicleShapeName(myType->getGuiShape()));
    ret->mkItem("maximum speed [m/s]", false, getVehicleType().getMaxSpeed());
    ret->mkItem("desired maximum speed [m/s]", false, getVehicleType().getDesiredMaxSpeed());
    ret->mkItem("maximum acceleration [m/s^2]", false, getCarFollowModel().getMaxAccel());
    ret->mkItem("maximum deceleration [m/s^2]", false, getCarFollowModel().getMaxDecel());
    ret->mkItem("emergency deceleration [m/s^2]", false, getCarFollowModel().getEmergencyDecel());
    ret->mkItem("apparent deceleration [m/s^2]", false, getCarFollowModel().getApparentDecel());
    ret->mkItem("imperfection (sigma)", false, getCarFollowModel().getImperfection());
    ret->mkItem("desired headway (tau)", false, getCarFollowModel().getHeadwayTime());
    ret->mkItem("speedFactor", false, myType->getParameter().speedFactor.toStr(gPrecision));
    if (myType->getParameter().wasSet(VTYPEPARS_ACTIONSTEPLENGTH_SET)) {
        ret->mkItem("action step length [s]", false, myType->getActionStepLengthSecs());
    }
    ret->mkItem("person capacity", false, myType->getPersonCapacity());
    ret->mkItem("boarding time", false, STEPS2TIME(myType->getLoadingDuration(true)));
    ret->mkItem("container capacity", false, myType->getContainerCapacity());
    ret->mkItem("loading time", false, STEPS2TIME(myType->getLoadingDuration(false)));
    if (MSGlobals::gLateralResolution > 0) {
        ret->mkItem("minGapLat", false, myType->getMinGapLat());
        ret->mkItem("maxSpeedLat", false, myType->getMaxSpeedLat());
        ret->mkItem("latAlignment", true, new FunctionBindingString<GUIVehicle>(this, &GUIVehicle::getDynamicAlignment));
    } else if (MSGlobals::gLaneChangeDuration > 0) {
        ret->mkItem("maxSpeedLat", false, myType->getMaxSpeedLat());
    }
    for (auto item : myType->getParameter().lcParameter) {
        ret->mkItem(toString(item.first).c_str(), false, toString(item.second));
    }
    for (auto item : myType->getParameter().jmParameter) {
        ret->mkItem(toString(item.first).c_str(), false, toString(item.second));
    }
    if (MSGlobals::gModelParkingManoeuver) {
        ret->mkItem("manoeuver Angle vs Times", false, myType->getParameter().getManoeuverAngleTimesS());
    }

    // close building
    ret->closeBuilding(&(myType->getParameter()));
    return ret;
}


std::string
GUIVehicle::getDynamicAlignment() const {
    std::string align = myType->getPreferredLateralAlignment() == LatAlignmentDefinition::GIVEN
        ? toString(myType->getPreferredLateralAlignmentOffset())
        : toString(myType->getPreferredLateralAlignment());
    std::string align2 = toString(getLaneChangeModel().getDesiredAlignment());
    if (align2 != align) {
        align = align2 + " (default: " + align + ")";
    }
    return align;
}

void
GUIVehicle::drawAction_drawLinkItems(const GUIVisualizationSettings& s) const {
    glTranslated(0, 0, getType() + .2); // draw on top of cars
    for (DriveItemVector::const_iterator i = myLFLinkLanes.begin(); i != myLFLinkLanes.end(); ++i) {
        if ((*i).myLink == nullptr) {
            continue;
        }
        MSLink* link = (*i).myLink;
        MSLane* via = link->getViaLaneOrLane();
        if (via != nullptr) {
            Position p = via->getShape()[0];
            if ((*i).mySetRequest) {
                glColor3d(0, .8, 0);
            } else {
                glColor3d(.8, 0, 0);
            }
            const SUMOTime leaveTime = (*i).myLink->getLeaveTime(
                                           (*i).myArrivalTime, (*i).myArrivalSpeed, (*i).getLeaveSpeed(), getVehicleType().getLength());
            drawLinkItem(p, (*i).myArrivalTime, leaveTime, s.vehicleName.size / s.scale);
            // the time slot that ego vehicle uses when checking opened may
            // differ from the one it requests in setApproaching
            MSLink::ApproachingVehicleInformation avi = (*i).myLink->getApproaching(this);
            assert(avi.arrivalTime == (*i).myArrivalTime && avi.leavingTime == leaveTime);
            UNUSED_PARAMETER(avi); // only used for assertion
        }
    }
    glTranslated(0, 0, getType() - .2); // draw on top of cars
}


void
GUIVehicle::drawAction_drawCarriageClass(const GUIVisualizationSettings& s, bool asImage) const {
    const bool s2 = s.secondaryShape;
    RGBColor current = GLHelper::getColor();
    RGBColor darker = current.changedBrightness(-51);
    const double exaggeration = (s.vehicleSize.getExaggeration(s, this)
                                 * s.vehicleScaler.getScheme().getColor(getScaleValue(s, s.vehicleScaler.getActive())));
    const double totalLength = getVType().getLength();
    double upscaleLength = exaggeration;
    if (exaggeration > 1 && totalLength > 5) {
        // reduce the length/width ratio because this is not useful at high zoom
        const double widthLengthFactor = totalLength / 5;
        const double shrinkFactor = MIN2(widthLengthFactor, sqrt(upscaleLength));
        upscaleLength /= shrinkFactor;
    }
    const double locomotiveLength = getVehicleType().getParameter().locomotiveLength * upscaleLength;
    if (exaggeration == 0) {
        return;
    }
    const double defaultLength = getVehicleType().getParameter().carriageLength * upscaleLength;
    const double carriageGap = getVehicleType().getParameter().carriageGap * upscaleLength;
    const double length = totalLength * upscaleLength;
    const double halfWidth = getVehicleType().getWidth() / 2.0 * exaggeration;
    GLHelper::popMatrix(); // undo initial translation and rotation
    const double xCornerCut = 0.3 * exaggeration;
    const double yCornerCut = 0.4 * exaggeration;
    // round to closest integer
    const int numCarriages = MAX2(1, 1 + (int)((length - locomotiveLength) / (defaultLength + carriageGap) + 0.5));
    assert(numCarriages > 0);
    double carriageLengthWithGap = length / numCarriages;
    double carriageLength = carriageLengthWithGap - carriageGap;
    double firstCarriageLength = carriageLength;
    if (defaultLength != locomotiveLength && numCarriages > 1) {
        firstCarriageLength = locomotiveLength;
        carriageLengthWithGap = (length - locomotiveLength) / (numCarriages - 1);
        carriageLength = carriageLengthWithGap - carriageGap;
    }
    const int firstPassengerCarriage = defaultLength == locomotiveLength || numCarriages == 1 || (getVClass() & SVC_RAIL_CLASSES) == 0 ? 0 : 1;
    const int noPersonsBackCarriages = (getVehicleType().getGuiShape() == SUMOVehicleShape::TRUCK_SEMITRAILER || getVehicleType().getGuiShape() == SUMOVehicleShape::TRUCK_1TRAILER) && numCarriages > 1 ? 1 : 0;
    const int firstContainerCarriage = numCarriages == 1 || getVehicleType().getGuiShape() == SUMOVehicleShape::TRUCK_1TRAILER ? 0 : 1;
    const int seatsPerCarriage = (int)ceil(getVType().getPersonCapacity() / (numCarriages - firstPassengerCarriage - noPersonsBackCarriages));
    const int containersPerCarriage = (int)ceil(getVType().getContainerCapacity() / (numCarriages - firstContainerCarriage));
    // lane on which the carriage front is situated
    MSLane* lane = myLane;
    int furtherIndex = 0;
    // lane on which the carriage back is situated
    MSLane* backLane = myLane;
    int backFurtherIndex = furtherIndex;
    // offsets of front and back
    double carriageOffset = myState.pos();
    if (getLaneChangeModel().isOpposite()) {
        // @note this still produces some artifacts while not fully on the current lane
        carriageOffset = MIN2(carriageOffset + getLength(), lane->getLength());
    }
    double carriageBackOffset = carriageOffset - firstCarriageLength;
    // handle seats
    int requiredSeats = getNumPassengers();
    int requiredPositions = getNumContainers();
    if (requiredSeats > 0) {
        mySeatPositions.clear();
    }
    if (requiredPositions > 0) {
        myContainerPositions.clear();
    }
    Position front, back;
    double angle = 0.;
    // position parking vehicle beside the road or track
    const double lateralOffset = (isParking() && getNextStopParameter()->posLat == INVALID_DOUBLE
                                  ? (getLane()->getWidth() * (MSGlobals::gLefthand ? -1 : 1))
                                  : -getLateralPositionOnLane());

    // draw individual carriages
    double curCLength = firstCarriageLength;
    int firstCarriageNo = 0;  // default case - we're going forwards
    const bool reversed = drawReversed(s) || getLaneChangeModel().isOpposite();
    if (reversed) {
        firstCarriageNo = numCarriages - 1;
        if (numCarriages > 1) {
            carriageBackOffset = carriageOffset - carriageLength;
        }
    }

    //std::cout << SIMTIME << " veh=" << getID() << " curCLength=" << curCLength << " loc=" << locomotiveLength << " car=" << carriageLength << " tlen=" << totalLength << " len=" << length << "\n";
    for (int i = 0; i < numCarriages; ++i) {
        if (i == firstCarriageNo) {
            curCLength = firstCarriageLength;
            if (firstCarriageNo > 0) {
                // previous loop iteration has adjusted backpos for a normal carriage so have to correct
                carriageBackOffset += carriageLengthWithGap;
                carriageBackOffset -= firstCarriageLength + carriageGap;
            }
        } else {
            curCLength = carriageLength;
        }
        while (carriageOffset < 0) {
            MSLane* prev = getPreviousLane(lane, furtherIndex);
            if (prev != lane) {
                carriageOffset += prev->getLength();
            } else {
                // no lane available for drawing.
                carriageOffset = 0;
            }
            lane = prev;
        }
        while (carriageBackOffset < 0) {
            MSLane* prev = getPreviousLane(backLane, backFurtherIndex);
            if (prev != backLane) {
                carriageBackOffset += prev->getLength();
            } else {
                // no lane available for drawing.
                carriageBackOffset = 0;
            }
            backLane = prev;
        }
        front = lane->getShape(s2).positionAtOffset(carriageOffset * lane->getLengthGeometryFactor(s2), lateralOffset);
        back = backLane->getShape(s2).positionAtOffset(carriageBackOffset * lane->getLengthGeometryFactor(s2), lateralOffset);
        if (front == back) {
            // no place for drawing available
            continue;
        }
        const double drawnCarriageLength = front.distanceTo2D(back);
        angle = atan2((front.x() - back.x()), (back.y() - front.y())) * (double) 180.0 / (double) M_PI;
        // if we are in reverse 'first' carriages are drawn last so the >= test doesn't work
        if (reversed) {
            if (i <= numCarriages - firstPassengerCarriage) {
                computeSeats(back, front, SUMO_const_waitingPersonWidth, seatsPerCarriage, exaggeration, requiredSeats, mySeatPositions);
            }
            if (i <= numCarriages - firstContainerCarriage) {
                computeSeats(front, back, SUMO_const_waitingContainerWidth, containersPerCarriage, exaggeration, requiredPositions, myContainerPositions);
            }
        } else {
            if (i >= firstPassengerCarriage) {
                computeSeats(front, back, SUMO_const_waitingPersonWidth, seatsPerCarriage, exaggeration, requiredSeats, mySeatPositions);
            }
            if (i >= firstContainerCarriage) {
                computeSeats(front, back, SUMO_const_waitingContainerWidth, containersPerCarriage, exaggeration, requiredPositions, myContainerPositions);
            }
        }
        GLHelper::pushMatrix();
        glTranslated(front.x(), front.y(), getType());
        glRotated(angle, 0, 0, 1);
        if (!asImage || !GUIBaseVehicleHelper::drawAction_drawVehicleAsImage(s, getVType().getImgFile(), this, getVType().getWidth() * exaggeration, curCLength)) {
            switch (getVType().getGuiShape()) {
                case SUMOVehicleShape::TRUCK_SEMITRAILER:
                case SUMOVehicleShape::TRUCK_1TRAILER:
                    if (i == firstCarriageNo) {  // at the moment amReversed is only ever set for rail - so has no impact in this call
                        GUIBaseVehicleHelper::drawAction_drawVehicleAsPoly(s, getVType().getGuiShape(), getVType().getWidth() * exaggeration, curCLength, 0, false, reversed);
                    } else {
                        GLHelper::setColor(current);
                        GLHelper::drawBoxLine(Position(0, 0), 180, curCLength, halfWidth);
                    }
                    break;
                default: {
                    if (i == firstCarriageNo) {
                        GLHelper::setColor(darker);
                    } else {
                        GLHelper::setColor(current);
                    }
                    // generic rail carriage
                    glBegin(GL_TRIANGLE_FAN);
                    glVertex2d(-halfWidth + xCornerCut, 0);
                    glVertex2d(-halfWidth, yCornerCut);
                    glVertex2d(-halfWidth, drawnCarriageLength - yCornerCut);
                    glVertex2d(-halfWidth + xCornerCut, drawnCarriageLength);
                    glVertex2d(halfWidth - xCornerCut, drawnCarriageLength);
                    glVertex2d(halfWidth, drawnCarriageLength - yCornerCut);
                    glVertex2d(halfWidth, yCornerCut);
                    glVertex2d(halfWidth - xCornerCut, 0);
                    glEnd();
                    // indicate front of the head of the train
                    if (i == firstCarriageNo) {
                        glTranslated(0, 0, 0.1);
                        glColor3d(0, 0, 0);
                        glBegin(GL_TRIANGLE_FAN);
                        if (reversed) {  // not quite correct as its drawing at the wrong end of the locomotive - however useful as visual indicator of reverse?
                            glVertex2d(-halfWidth + xCornerCut, yCornerCut);
                            glVertex2d(-halfWidth + 2 * xCornerCut, 3 * yCornerCut);
                            glVertex2d(halfWidth - 2 * xCornerCut, 3 * yCornerCut);
                            glVertex2d(halfWidth - xCornerCut, yCornerCut);
                        } else {
                            glVertex2d(-halfWidth + 2 * xCornerCut, yCornerCut);
                            glVertex2d(-halfWidth + xCornerCut, 3 * yCornerCut);
                            glVertex2d(halfWidth - xCornerCut, 3 * yCornerCut);
                            glVertex2d(halfWidth - 2 * xCornerCut, yCornerCut);
                        }
                        glEnd();
                        glTranslated(0, 0, -0.1);
                    }
                }
            }
        }
        GLHelper::popMatrix();
        carriageOffset -= (curCLength + carriageGap);
        carriageBackOffset -= carriageLengthWithGap;
    }
    if (getVType().getGuiShape() == SUMOVehicleShape::RAIL_CAR) {
        GLHelper::pushMatrix();
        glTranslated(front.x(), front.y(), getType());
        glRotated(angle, 0, 0, 1);
        drawAction_drawVehicleBlinker(curCLength);
        drawAction_drawVehicleBrakeLight(curCLength);
        GLHelper::popMatrix();
    }
    // restore matrix
    GLHelper::pushMatrix();
    front = getPosition();
    glTranslated(front.x(), front.y(), getType());
    const double degAngle = RAD2DEG(getAngle() + M_PI / 2.);
    glRotated(degAngle, 0, 0, 1);
    glScaled(exaggeration, upscaleLength, 1);
    if (mySeatPositions.size() == 0) {
        mySeatPositions.push_back(Seat(back, DEG2RAD(angle)));
    }
    if (myContainerPositions.size() == 0) {
        myContainerPositions.push_back(Seat(back, DEG2RAD(angle)));
    }
}

#define BLINKER_POS_FRONT .5
#define BLINKER_POS_BACK .5

inline void
drawAction_drawBlinker(double dir, double length) {
    glColor3d(1.f, .8f, 0);
    GLHelper::pushMatrix();
    glTranslated(dir, BLINKER_POS_FRONT, -0.1);
    GLHelper::drawFilledCircle(.5, 6);
    GLHelper::popMatrix();
    GLHelper::pushMatrix();
    glTranslated(dir, length - BLINKER_POS_BACK, -0.1);
    GLHelper::drawFilledCircle(.5, 6);
    GLHelper::popMatrix();
}


void
GUIVehicle::drawAction_drawVehicleBlinker(double length) const {
    if (!signalSet(MSVehicle::VEH_SIGNAL_BLINKER_RIGHT | MSVehicle::VEH_SIGNAL_BLINKER_LEFT | MSVehicle::VEH_SIGNAL_BLINKER_EMERGENCY)) {
        return;
    }
    const double offset = MAX2(.5 * getVehicleType().getWidth(), .4);
    if (signalSet(MSVehicle::VEH_SIGNAL_BLINKER_RIGHT)) {
        drawAction_drawBlinker(-offset, length);
    }
    if (signalSet(MSVehicle::VEH_SIGNAL_BLINKER_LEFT)) {
        drawAction_drawBlinker(offset, length);
    }
    if (signalSet(MSVehicle::VEH_SIGNAL_BLINKER_EMERGENCY)) {
        drawAction_drawBlinker(-offset, length);
        drawAction_drawBlinker(offset, length);
    }
}


inline void
GUIVehicle::drawAction_drawVehicleBrakeLight(double length, bool onlyOne) const {
    if (!signalSet(MSVehicle::VEH_SIGNAL_BRAKELIGHT)) {
        return;
    }
    glColor3f(1.f, .2f, 0);
    GLHelper::pushMatrix();
    if (onlyOne) {
        glTranslated(0, length, -0.1);
        GLHelper::drawFilledCircle(.5, 6);
    } else {
        glTranslated(-getVehicleType().getWidth() * 0.5, length, -0.1);
        GLHelper::drawFilledCircle(.5, 6);
        GLHelper::popMatrix();
        GLHelper::pushMatrix();
        glTranslated(getVehicleType().getWidth() * 0.5, length, -0.1);
        GLHelper::drawFilledCircle(.5, 6);
    }
    GLHelper::popMatrix();
}

inline void
GUIVehicle::drawAction_drawVehicleBlueLight() const {
    if (signalSet(MSVehicle::VEH_SIGNAL_EMERGENCY_BLUE)) {
        GLHelper::pushMatrix();
        glTranslated(0, 2.5, .5);
        glColor3f(0, 0, 1);
        GLHelper::drawFilledCircle(.5, 6);
        GLHelper::popMatrix();
    }
}


double
GUIVehicle::getColorValue(const GUIVisualizationSettings& s, int activeScheme) const {
    switch (activeScheme) {
        case 8:
            if (isStopped()) {
                return isParking() ? -2 : -1;
            }
            return getSpeed();
        case 9:
            // color by action step
            if (isActionStep(SIMSTEP)) {
                // Upcoming simstep is actionstep (t was already increased before drawing)
                return 1.;
            } else if (isActive()) {
                // Completed simstep was actionstep
                return 2.;
            } else {
                // not active
                return 0.;
            }
        case 10:
            return getWaitingSeconds();
        case 11:
            return getAccumulatedWaitingSeconds();
        case 12:
            return getLastLaneChangeOffset();
        case 13:
            return getLane()->getVehicleMaxSpeed(this);
        case 14:
            return getEmissions<PollutantsInterface::CO2>();
        case 15:
            return getEmissions<PollutantsInterface::CO>();
        case 16:
            return getEmissions<PollutantsInterface::PM_X>();
        case 17:
            return getEmissions<PollutantsInterface::NO_X>();
        case 18:
            return getEmissions<PollutantsInterface::HC>();
        case 19:
            return getEmissions<PollutantsInterface::FUEL>();
        case 20:
            return getHarmonoise_NoiseEmissions();
        case 21:
            return getNumberReroutes();
        case 22:
            return gSelected.isSelected(GLO_VEHICLE, getGlID());
        case 23:
            return getLaneChangeModel().isOpposite() ? -100 : getBestLaneOffset();
        case 24:
            return getAcceleration();
        case 25:
            return getTimeGapOnLane();
        case 26:
            return STEPS2TIME(getDepartDelay());
        case 27:
            return getEmissions<PollutantsInterface::ELEC>();
        case 28:
            return getTimeLossSeconds();
        case 29:
            return getStopDelay();
        case 30:
            return getStopArrivalDelay();
        case 31:
            return getLaneChangeModel().getSpeedLat();
        case 32: // by numerical param value
            std::string error;
            std::string val = getPrefixedParameter(s.vehicleParam, error);
            try {
                if (val == "") {
                    return GUIVisualizationSettings::MISSING_DATA;
                } else {
                    return StringUtils::toDouble(val);
                }
            } catch (NumberFormatException&) {
                try {
                    return StringUtils::toBool(val);
                } catch (BoolFormatException&) {
                    WRITE_WARNINGF(TL("Vehicle parameter '%' key '%' is not a number for vehicle '%'."),
                                   myParameter->getParameter(s.vehicleParam, "0"), s.vehicleParam, getID());
                    return GUIVisualizationSettings::MISSING_DATA;
                }
            }
    }
    return 0;
}


void
GUIVehicle::drawBestLanes() const {
    myLock.lock();
    std::vector<std::vector<MSVehicle::LaneQ> > bestLanes = myBestLanes;
    myLock.unlock();
    for (std::vector<std::vector<MSVehicle::LaneQ> >::iterator j = bestLanes.begin(); j != bestLanes.end(); ++j) {
        std::vector<MSVehicle::LaneQ>& lanes = *j;
        double gmax = -1;
        double rmax = -1;
        for (std::vector<MSVehicle::LaneQ>::const_iterator i = lanes.begin(); i != lanes.end(); ++i) {
            gmax = MAX2((*i).length, gmax);
            rmax = MAX2((*i).occupation, rmax);
        }
        for (std::vector<MSVehicle::LaneQ>::const_iterator i = lanes.begin(); i != lanes.end(); ++i) {
            const PositionVector& shape = (*i).lane->getShape();
            double g = (*i).length / gmax;
            double r = (*i).occupation / rmax;
            glColor3d(r, g, 0);
            double width = 0.5 / (1 + abs((*i).bestLaneOffset));
            GLHelper::drawBoxLines(shape, width);

            PositionVector s1 = shape;
            s1.move2side((double) .1);
            glColor3d(r, 0, 0);
            GLHelper::drawLine(s1);
            s1.move2side((double) - .2);
            glColor3d(0, g, 0);
            GLHelper::drawLine(s1);

            glColor3d(r, g, 0);
        }
    }
}


void
GUIVehicle::drawRouteHelper(const GUIVisualizationSettings& s, ConstMSRoutePtr r, bool future, bool noLoop, const RGBColor& col) const {
    const double exaggeration = s.vehicleSize.getExaggeration(s, this) * (s.gaming ? 0.5 : 1);
    MSRouteIterator start = future ? myCurrEdge : r->begin();
    MSRouteIterator i = start;
    const std::vector<MSLane*>& bestLaneConts = getBestLanesContinuation();
    // draw continuation lanes when drawing the current route where available
    int bestLaneIndex = (r == myRoute ? 0 : (int)bestLaneConts.size());
    std::map<const MSLane*, int> repeatLane; // count repeated occurrences of the same edge
    const double textSize = s.vehicleName.size / s.scale;
    const GUILane* prevLane = nullptr;
    int reversalIndex = 0;
    const int indexDigits = (int)toString(r->size()).size();
    if (!isOnRoad() && !isParking()) {
        // simulation time has already advanced so isRemoteControlled is always false
        const std::string offRoadLabel = hasInfluencer() && getInfluencer()->isRemoteAffected(SIMSTEP) ? "offRoad" : "teleporting";
        GLHelper::drawTextSettings(s.vehicleValue, offRoadLabel, getPosition(), s.scale, s.angle, 1.0);
    } else if (myLane->isInternal()) {
        bestLaneIndex++;
    }
<<<<<<< HEAD
    const bool s2 = s.secondaryShape;
    for (; i != r.end(); ++i) {
=======
    for (; i != r->end(); ++i) {
>>>>>>> 69fffa96
        const GUILane* lane;
        if (bestLaneIndex < (int)bestLaneConts.size() && bestLaneConts[bestLaneIndex] != 0 && (*i) == &(bestLaneConts[bestLaneIndex]->getEdge())) {
            lane = static_cast<GUILane*>(bestLaneConts[bestLaneIndex]);
            ++bestLaneIndex;
        } else {
            const std::vector<MSLane*>* allowed = (*i)->allowedLanes(getVClass());
            if (allowed != nullptr && allowed->size() != 0) {
                lane = static_cast<GUILane*>((*allowed)[0]);
            } else {
                lane = static_cast<GUILane*>((*i)->getLanes()[0]);
            }
        }
        GLHelper::setColor(col);
        GLHelper::drawBoxLines(lane->getShape(s2), lane->getShapeRotations(s2), lane->getShapeLengths(s2), exaggeration);
        if (prevLane != nullptr && lane->getBidiLane() == prevLane) {
            // indicate train reversal
            std::string label = "reverse:" + toString(reversalIndex++);
            if (s.showRouteIndex) {
                label += "@r" + toString((int)(i - myCurrEdge));
            }
            Position pos = lane->geometryPositionAtOffset(lane->getLength() / 2) - Position(0, textSize * repeatLane[lane]);
            GLHelper::drawTextSettings(s.vehicleValue, label, pos, s.scale, s.angle, 1.0);
        }
        if (s.showRouteIndex) {
            std::string label = toString((int)(i - myCurrEdge));
            const double laneAngle = lane->getShape(s2).angleAt2D(0);
            Position pos = lane->getShape(s2).front() - Position(0, textSize * repeatLane[lane]) + Position(
                               (laneAngle >= -0.25 * M_PI && laneAngle < 0.75 * M_PI ? 1 : -1) * 0.4 * indexDigits * textSize, 0);
            //GLHelper::drawText(label, pos, 1.0, textSize, s.vehicleName.color);
            GLHelper::drawTextSettings(s.vehicleName, label, pos, s.scale, s.angle, 1.0);
        }
        repeatLane[lane]++;
        prevLane = lane;
        if (noLoop && i != start && (*i) == (*start)) {
            break;
        }
    }
    drawStopLabels(s, noLoop, col);
    drawParkingInfo(s, col);
}


MSLane*
GUIVehicle::getPreviousLane(MSLane* current, int& furtherIndex) const {
    if (furtherIndex < (int)myFurtherLanes.size()) {
        return myFurtherLanes[furtherIndex++];
    } else {
        // try to use route information
        int routeIndex = getRoutePosition();
        bool resultInternal;
        if (MSGlobals::gUsingInternalLanes && MSNet::getInstance()->hasInternalLinks()) {
            if (myLane->isInternal()) {
                if (furtherIndex % 2 == 0) {
                    routeIndex -= (furtherIndex + 0) / 2;
                    resultInternal = false;
                } else {
                    routeIndex -= (furtherIndex + 1) / 2;
                    resultInternal = false;
                }
            } else {
                if (furtherIndex % 2 != 0) {
                    routeIndex -= (furtherIndex + 1) / 2;
                    resultInternal = false;
                } else {
                    routeIndex -= (furtherIndex + 2) / 2;
                    resultInternal = true;
                }
            }
        } else {
            routeIndex -= furtherIndex;
            resultInternal = false;
        }
        furtherIndex++;
        if (routeIndex >= 0) {
            if (resultInternal) {
                const MSEdge* prevNormal = myRoute->getEdges()[routeIndex];
                for (MSLane* cand : prevNormal->getLanes()) {
                    for (MSLink* link : cand->getLinkCont()) {
                        if (link->getLane() == current) {
                            if (link->getViaLane() != nullptr) {
                                return link->getViaLane();
                            } else {
                                return const_cast<MSLane*>(link->getLaneBefore());
                            }
                        }
                    }
                }
            } else {
                return myRoute->getEdges()[routeIndex]->getLanes()[0];
            }
        }
    }
    return current;
}


double
GUIVehicle::getLastLaneChangeOffset() const {
    return STEPS2TIME(getLaneChangeModel().getLastLaneChangeOffset());
}


std::string
GUIVehicle::getStopInfo() const {
    std::string result = "";
    if (isParking()) {
        result += "parking";
    } else if (isStopped()) {
        result += "stopped";
    } else if (hasStops()) {
        return "next: " + myStops.front().getDescription();
    } else {
        return "";
    }
    if (myStops.front().pars.triggered) {
        result += ", triggered";
    } else if (myStops.front().pars.containerTriggered) {
        result += ", containerTriggered";
    } else if (myStops.front().pars.collision) {
        result += ", collision";
    } else if (myStops.front().pars.until != -1) {
        result += ", until=" + time2string(myStops.front().pars.until);
    } else {
        result += ", duration=" + time2string(myStops.front().duration);
    }
    if (myStops.front().pars.actType != "") {
        result += ", actType=" + myStops.front().pars.actType;
    }
    return result;
}


void
GUIVehicle::selectBlockingFoes() const {
    double dist = myLane->getLength() - getPositionOnLane();
#ifdef DEBUG_FOES
    std::cout << SIMTIME << " selectBlockingFoes veh=" << getID() << " dist=" << dist << " numLinks=" << myLFLinkLanes.size() << "\n";
#endif
    for (DriveItemVector::const_iterator i = myLFLinkLanes.begin(); i != myLFLinkLanes.end(); ++i) {
        const DriveProcessItem& dpi = *i;
        if (dpi.myLink == nullptr) {
            /// XXX if the vehicle intends to stop on an intersection, there could be a relevant exitLink (see #4299)
            continue;
        }
        MSLink::BlockingFoes blockingFoes;
        std::vector<const MSPerson*> blockingPersons;
#ifdef DEBUG_FOES
        std::cout << "   foeLink=" << dpi.myLink->getViaLaneOrLane()->getID() << "\n";
        const bool isOpen =
#endif
            dpi.myLink->opened(dpi.myArrivalTime, dpi.myArrivalSpeed, dpi.getLeaveSpeed(), getVehicleType().getLength(),
                               getImpatience(), getCarFollowModel().getMaxDecel(), getWaitingTime(), getLateralPositionOnLane(), &blockingFoes, false, this);
#ifdef DEBUG_FOES
        if (!isOpen) {
            std::cout << "     closed due to:\n";
            for (const auto& item : blockingFoes) {
                std::cout << "   " << item->getID() << "\n";
            }
        }
#endif
        if (getLaneChangeModel().getShadowLane() != nullptr) {
            MSLink* parallelLink = dpi.myLink->getParallelLink(getLaneChangeModel().getShadowDirection());
            if (parallelLink != nullptr) {
                const double shadowLatPos = getLateralPositionOnLane() - getLaneChangeModel().getShadowDirection() * 0.5 * (
                                                myLane->getWidth() + getLaneChangeModel().getShadowLane()->getWidth());
#ifdef DEBUG_FOES
                const bool isShadowOpen =
#endif
                    parallelLink->opened(dpi.myArrivalTime, dpi.myArrivalSpeed, dpi.getLeaveSpeed(),
                                         getVehicleType().getLength(), getImpatience(),
                                         getCarFollowModel().getMaxDecel(),
                                         getWaitingTime(), shadowLatPos, &blockingFoes, false, this);
#ifdef DEBUG_FOES
                if (!isShadowOpen) {
                    std::cout <<  "    foes at shadow link=" << parallelLink->getViaLaneOrLane()->getID() << ":\n";
                    for (const auto& item : blockingFoes) {
                        std::cout << "   " << item->getID() << "\n";
                    }
                }
#endif
            }
        }
        for (const auto& item : blockingFoes) {
            gSelected.select(static_cast<const GUIVehicle*>(item)->getGlID());
        }
#ifdef DEBUG_FOES
        gDebugFlag1 = true;
#endif
        const MSLink::LinkLeaders linkLeaders = (dpi.myLink)->getLeaderInfo(this, dist, &blockingPersons);
#ifdef DEBUG_FOES
        gDebugFlag1 = false;
#endif
        for (MSLink::LinkLeaders::const_iterator it = linkLeaders.begin(); it != linkLeaders.end(); ++it) {
            // the vehicle to enter the junction first has priority
            const GUIVehicle* leader = dynamic_cast<const GUIVehicle*>(it->vehAndGap.first);
            if (leader != nullptr) {
                if (isLeader(dpi.myLink, leader, it->vehAndGap.second)) {
                    gSelected.select(leader->getGlID());
#ifdef DEBUG_FOES
                    std::cout << "      linkLeader=" << leader->getID() << "\n";
#endif
                }
            } else {
                for (std::vector<const MSPerson*>::iterator it_p = blockingPersons.begin(); it_p != blockingPersons.end(); ++it_p) {
                    const GUIPerson* foe = dynamic_cast<const GUIPerson*>(*it_p);
                    if (foe != nullptr) {
                        gSelected.select(foe->getGlID());
                        //std::cout << SIMTIME << " veh=" << getID() << " is blocked on link " << dpi.myLink->getRespondIndex() << " to " << dpi.myLink->getViaLaneOrLane()->getID() << " by pedestrian. dist=" << it->second << "\n";
                    }
                }
            }
        }
        dist += dpi.myLink->getViaLaneOrLane()->getLength();
    }
}


void
GUIVehicle::drawOutsideNetwork(bool add) {
    GUIMainWindow* mw = GUIMainWindow::getInstance();
    GUISUMOAbstractView* view = mw->getActiveView();
    if (view != nullptr) {
        if (add) {
            if ((myAdditionalVisualizations[view] & VO_DRAW_OUTSIDE_NETWORK) == 0) {
                myAdditionalVisualizations[view] |= VO_DRAW_OUTSIDE_NETWORK;
                view->addAdditionalGLVisualisation(this);
            }
        } else {
            view->removeAdditionalGLVisualisation(this);
            myAdditionalVisualizations[view] &= ~VO_DRAW_OUTSIDE_NETWORK;
        }
    }
}

bool
GUIVehicle::isSelected() const {
    return gSelected.isSelected(GLO_VEHICLE, getGlID());
}

int
GUIVehicle::getRightSublaneOnEdge() const {
    const double rightSide = getRightSideOnEdge();
    const std::vector<double>& sublaneSides = myLane->getEdge().getSubLaneSides();
    for (int i = 0; i < (int)sublaneSides.size(); ++i) {
        if (sublaneSides[i] > rightSide) {
            return MAX2(i - 1, 0);
        }
    }
    return (int)sublaneSides.size() - 1;
}

int
GUIVehicle::getLeftSublaneOnEdge() const {
    const double leftSide = getLeftSideOnEdge();
    const std::vector<double>& sublaneSides = myLane->getEdge().getSubLaneSides();
    for (int i = (int)sublaneSides.size() - 1; i >= 0; --i) {
        if (sublaneSides[i] < leftSide) {
            return i;
        }
    }
    return -1;
}


std::string
GUIVehicle::getLCStateRight() const {
    return toString((LaneChangeAction)getLaneChangeModel().getSavedState(-1).second);
}

std::string
GUIVehicle::getLCStateLeft() const {
    return toString((LaneChangeAction)getLaneChangeModel().getSavedState(1).second);
}

std::string
GUIVehicle::getLCStateCenter() const {
    return toString((LaneChangeAction)getLaneChangeModel().getSavedState(0).second);
}

std::string
GUIVehicle::getLaneID() const {
    return Named::getIDSecure(myLane, "n/a");
}

std::string
GUIVehicle::getBackLaneIDs() const {
    return toString(myFurtherLanes);
}

std::string
GUIVehicle::getShadowLaneID() const {
    return Named::getIDSecure(getLaneChangeModel().getShadowLane(), "");
}

std::string
GUIVehicle::getTargetLaneID() const {
    return Named::getIDSecure(getLaneChangeModel().getTargetLane(), "");
}

double
GUIVehicle::getManeuverDist() const {
    return getLaneChangeModel().getManeuverDist();
}

std::string
GUIVehicle::getSpeedMode() const {
    return std::bitset<6>(getInfluencer()->getSpeedMode()).to_string();
}

std::string
GUIVehicle::getLaneChangeMode() const {
    return std::bitset<12>(getInfluencer()->getLaneChangeMode()).to_string();
}

void
GUIVehicle::rerouteDRTStop(MSStoppingPlace* busStop) {
    SUMOTime intermediateDuration = TIME2STEPS(20);
    SUMOTime finalDuration = SUMOTime_MAX;
    if (myParameter->stops.size() >= 2) {
        // copy durations from the original stops
        intermediateDuration = myParameter->stops.front().duration;
        finalDuration = myParameter->stops.back().duration;
    }
    // if the stop is already in the list of stops, cancel all stops that come
    // after it and set the stop duration
    std::string line = "";
    int destinations = 0;
    bool add = true;
    for (auto it = myStops.begin(); it != myStops.end(); it++) {
        if (!it->reached && destinations < 2 && it->busstop != nullptr) {
            line += it->busstop->getID();
            destinations++;
        }
        if (it->busstop == busStop) {
            it->duration = finalDuration;
            myStops.erase(++it, myStops.end());
            add = false;
            break;
        } else {
            it->duration = MIN2(it->duration, intermediateDuration);
        }
    }
    if (destinations < 2) {
        line += busStop->getID();
    }
    if (add) {
        // create new stop
        SUMOVehicleParameter::Stop stopPar;
        stopPar.busstop = busStop->getID();
        stopPar.lane = busStop->getLane().getID();
        stopPar.startPos = busStop->getBeginLanePosition();
        stopPar.endPos = busStop->getEndLanePosition();
        stopPar.duration = finalDuration;
        stopPar.until = -1;
        stopPar.triggered = false;
        stopPar.containerTriggered = false;
        stopPar.parking = ParkingType::ONROAD;
        stopPar.index = STOP_INDEX_FIT;
        stopPar.parametersSet = STOP_START_SET | STOP_END_SET;
        // clean up prior route to improve visualisation, ensure that the stop can be added immediately
        ConstMSEdgeVector edges = myRoute->getEdges();
        edges.erase(edges.begin(), edges.begin() + getRoutePosition());
        edges.push_back(&busStop->getLane().getEdge());
        replaceRouteEdges(edges, -1, 0, "DRT.tmp", false, false, false);
        std::string errorMsg;
        // add stop
        addStop(stopPar, errorMsg);
    }
    const bool hasReroutingDevice = getDevice(typeid(MSDevice_Routing)) != nullptr;
    SUMOAbstractRouter<MSEdge, SUMOVehicle>& router = hasReroutingDevice
            ? MSRoutingEngine::getRouterTT(getRNGIndex(), getVClass())
            : MSNet::getInstance()->getRouterTT(getRNGIndex());
    // reroute to ensure the new stop is reached
    reroute(MSNet::getInstance()->getCurrentTimeStep(), "DRT", router);
    myParameter->line = line;
    assert(haveValidStopEdges());
}

Position
GUIVehicle::getVisualPosition(bool s2, const double offset) const {
    if (s2) {
        // see MSVehicle::getPosition
        if (myLane == nullptr) {
            return Position::INVALID;
        }
        if (isParking()) {
            if (myStops.begin()->parkingarea != nullptr) {
                return myStops.begin()->parkingarea->getVehiclePosition(*this);
            } else {
                // position beside the road
                PositionVector shp = myLane->getEdge().getLanes()[0]->getShape(s2);
                shp.move2side(SUMO_const_laneWidth * (MSGlobals::gLefthand ? -1 : 1));
                return shp.positionAtOffset((getPositionOnLane() + offset) * myLane->getLengthGeometryFactor(s2));
            }
        }
        const PositionVector& shape = myLane->getShape(s2);
        const double posLat = (MSGlobals::gLefthand ? 1 : -1) * getLateralPositionOnLane();
        return shape.positionAtOffset((getPositionOnLane() + offset) * myLane->getLengthGeometryFactor(s2), posLat);
    } else {
        return getPosition(offset);
    }
}


double
GUIVehicle::getVisualAngle(bool s2) const {
    if (s2) {
        // see MSVehicle::computeAngle
        const PositionVector& shape = myLane->getShape(s2);
        if (isParking()) {
            if (myStops.begin()->parkingarea != nullptr) {
                return myStops.begin()->parkingarea->getVehicleAngle(*this);
            } else {
                return shape.rotationAtOffset(getPositionOnLane() * myLane->getLengthGeometryFactor(s2));
            }
        }
        // if (myLaneChangeModel->isChangingLanes()) {
        const double lefthandSign = (MSGlobals::gLefthand ? -1 : 1);
        Position p1 = getVisualPosition(s2);
        Position p2 = getVisualPosition(s2, MAX2(0.0, -myType->getLength()));
        double result = (p1 != p2 ? p2.angleTo2D(p1) :
                shape.rotationAtOffset(getPositionOnLane() * myLane->getLengthGeometryFactor(s2)));
        if (myLaneChangeModel->isChangingLanes()) {
            result += lefthandSign * DEG2RAD(myLaneChangeModel->getAngleOffset());
        }
        return result;
    } else {
        return getAngle();
    }
}
/****************************************************************************/<|MERGE_RESOLUTION|>--- conflicted
+++ resolved
@@ -730,12 +730,8 @@
     } else if (myLane->isInternal()) {
         bestLaneIndex++;
     }
-<<<<<<< HEAD
     const bool s2 = s.secondaryShape;
-    for (; i != r.end(); ++i) {
-=======
     for (; i != r->end(); ++i) {
->>>>>>> 69fffa96
         const GUILane* lane;
         if (bestLaneIndex < (int)bestLaneConts.size() && bestLaneConts[bestLaneIndex] != 0 && (*i) == &(bestLaneConts[bestLaneIndex]->getEdge())) {
             lane = static_cast<GUILane*>(bestLaneConts[bestLaneIndex]);
