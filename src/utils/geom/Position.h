/****************************************************************************/
// Eclipse SUMO, Simulation of Urban MObility; see https://eclipse.org/sumo
// Copyright (C) 2001-2023 German Aerospace Center (DLR) and others.
// This program and the accompanying materials are made available under the
// terms of the Eclipse Public License 2.0 which is available at
// https://www.eclipse.org/legal/epl-2.0/
// This Source Code may also be made available under the following Secondary
// Licenses when the conditions for such availability set forth in the Eclipse
// Public License 2.0 are satisfied: GNU General Public License, version 2
// or later which is available at
// https://www.gnu.org/licenses/old-licenses/gpl-2.0-standalone.html
// SPDX-License-Identifier: EPL-2.0 OR GPL-2.0-or-later
/****************************************************************************/
/// @file    Position.h
/// @author  Daniel Krajzewicz
/// @author  Jakob Erdmann
/// @author  Axel Wegener
/// @author  Michael Behrisch
/// @date    Sept 2002
///
// A position in the 2D- or 3D-world
/****************************************************************************/
#pragma once
#include <config.h>
#include <iostream>
#include <cmath>

#include <config.h>

// ===========================================================================
// class definitions
// ===========================================================================
/**
 * @class Position
 * @brief A point in 2D or 3D with translation and scaling methods.
 */
class Position {
public:
    /// @brief default constructor
    Position() :
        myX(0.0), myY(0.0), myZ(0.0) { }

    /// @brief Parametrised constructor (only for x-y)
    Position(double x, double y) :
        myX(x), myY(y), myZ(0) { }

    /// @brief Parametrised constructor
    Position(double x, double y, double z) :
        myX(x), myY(y), myZ(z) { }

    /// @brief Destructor
    ~Position() { }

    /// @brief Returns the x-position
    inline double x() const {
        return myX;
    }

    /// @brief Returns the y-position
    inline double y() const {
        return myY;
    }

    /// @brief Returns the z-position
    inline double z() const {
        return myZ;
    }

    /// @brief set position x
    void setx(double x) {
        myX = x;
    }

    /// @brief set position y
    void sety(double y) {
        myY = y;
    }

    /// @brief set position z
    void setz(double z) {
        myZ = z;
    }

    /// @brief set positions x and y
    void set(double x, double y) {
        myX = x;
        myY = y;
    }

    /// @brief set positions x, y and z
    void set(double x, double y, double z) {
        myX = x;
        myY = y;
        myZ = z;
    }

    /// @brief set position with another position
    void set(const Position& pos) {
        myX = pos.myX;
        myY = pos.myY;
        myZ = pos.myZ;
    }

    /// @brief Multiplies position with the given value
    void mul(double val) {
        myX *= val;
        myY *= val;
        myZ *= val;
    }

    /// @brief Divides position with the given value
    void div(double val) {
        myX /= val;
        myY /= val;
        myZ /= val;
    }

    /// @brief Multiplies position with the given values
    void mul(double mx, double my) {
        myX *= mx;
        myY *= my;
    }

    /// @brief Multiplies position with the given values
    void mul(double mx, double my, double mz) {
        myX *= mx;
        myY *= my;
        myZ *= mz;
    }

    /// @brief Adds the given position to this one
    void add(const Position& pos) {
        myX += pos.myX;
        myY += pos.myY;
        myZ += pos.myZ;
    }

    /// @brief Adds the given position to this one
    void add(double dx, double dy) {
        myX += dx;
        myY += dy;
    }

    /// @brief Adds the given position to this one
    void add(double dx, double dy, double dz) {
        myX += dx;
        myY += dy;
        myZ += dz;
    }

    /// @brief Subtracts the given position from this one
    void sub(double dx, double dy) {
        myX -= dx;
        myY -= dy;
    }

    /// @brief Subtracts the given position from this one
    void sub(double dx, double dy, double dz) {
        myX -= dx;
        myY -= dy;
        myZ -= dz;
    }

    /// @brief Subtracts the given position from this one
    void sub(const Position& pos) {
        myX -= pos.myX;
        myY -= pos.myY;
        myZ -= pos.myZ;
    }

<<<<<<< HEAD
    /// @brief Computes the length of the given vector
    double length2D() const {
        return sqrt(myX * myX + myY * myY);
    }

    /// @brief Normalizes the given vector
    void norm2D() {
        double val = length2D();
        myX /= val;
        myY /= val;
=======
    /// @brief Normalises the given 2d position
    void norm2d() {
        const double val = sqrt(myX * myX + myY * myY);
        if (val != 0.0) {
            myX /= val;
            myY /= val;
        }
>>>>>>> cd326f56
    }

    /// @brief output operator
    friend std::ostream& operator<<(std::ostream& os, const Position& p) {
        os << p.x() << "," << p.y();
        if (p.z() != double(0.0)) {
            os << "," << p.z();
        }
        return os;
    }

    /// @brief add operator
    Position operator+(const Position& p2) const {
        return Position(myX + p2.myX,  myY + p2.myY, myZ + p2.myZ);
    }

    /// @brief sub operator
    Position operator-(const Position& p2) const {
        return Position(myX - p2.myX,  myY - p2.myY, myZ - p2.myZ);
    }

    /// @brief keep the direction but modify the length of the (location) vector to length * scalar
    Position operator*(double scalar) const {
        return Position(myX * scalar, myY * scalar, myZ * scalar);
    }

    /// @brief keep the direction but modify the length of the (location) vector to length / scalar
    Position operator/(double scalar) const {
        return Position(myX / scalar, myY / scalar, myZ / scalar);
    }

    /// @brief keep the direction but modify the length of the (location) vector to length + scalar
    Position operator+(double offset) const {
        const double length = distanceTo(Position(0, 0, 0));
        if (length == 0) {
            return *this;
        }
        const double scalar = (length + offset) / length;
        return Position(myX * scalar, myY * scalar, myZ * scalar);
    }

    /// @brief keep the direction but modify the length of the (location) vector to length - scalar
    Position operator-(double offset) const {
        const double length = distanceTo(Position(0, 0, 0));
        if (length == 0) {
            return *this;
        }
        const double scalar = (length - offset) / length;
        return Position(myX * scalar, myY * scalar, myZ * scalar);
    }

    /// @brief comparation operator
    bool operator==(const Position& p2) const {
        return myX == p2.myX && myY == p2.myY && myZ == p2.myZ;
    }

    /// @brief difference  operator
    bool operator!=(const Position& p2) const {
        return myX != p2.myX || myY != p2.myY || myZ != p2.myZ;
    }

    /// @brief lexicographical sorting for use in maps and sets
    bool operator<(const Position& p2) const {
        if (myX < p2.myX) {
            return true;
        } else if (myY < p2.myY) {
            return true;
        } else {
            return myZ < p2.myZ;
        }
    }

    /// @brief check if two position is almost the sme as other
    bool almostSame(const Position& p2, double maxDiv = POSITION_EPS) const {
        return distanceTo(p2) < maxDiv;
    }

    /// @brief returns the euclidean distance in 3 dimension
    inline double distanceTo(const Position& p2) const {
        return sqrt(distanceSquaredTo(p2));
    }

    /// @brief returns the square of the distance to another position
    inline double distanceSquaredTo(const Position& p2) const {
        return (myX - p2.myX) * (myX - p2.myX) + (myY - p2.myY) * (myY - p2.myY) + (myZ - p2.myZ) * (myZ - p2.myZ);
    }

    /// @brief returns the euclidean distance in the x-y-plane
    inline double distanceTo2D(const Position& p2) const {
        return sqrt(distanceSquaredTo2D(p2));
    }

    /// @brief returns the square of the distance to another position (Only using x and y positions)
    inline double distanceSquaredTo2D(const Position& p2) const {
        return (myX - p2.myX) * (myX - p2.myX) + (myY - p2.myY) * (myY - p2.myY);
    }

    /// @brief returns the angle in the plane of the vector pointing from here to the other position
    inline double angleTo2D(const Position& other) const {
        return atan2(other.myY - myY, other.myX - myX);
    }

    /// @brief returns the slope of the vector pointing from here to the other position
    inline double slopeTo2D(const Position& other) const {
        return atan2(other.myZ - myZ, distanceTo2D(other));
    }

    /// @brief returns the cross product between this point and the second one
    Position crossProduct(const Position& pos) {
        return Position(
                   myY * pos.myZ - myZ * pos.myY,
                   myZ * pos.myX - myX * pos.myZ,
                   myX * pos.myY - myY * pos.myX);
    }

    /// @brief returns the dot product (scalar product) between this point and the second one
    inline double dotProduct(const Position& pos) const {
        return myX * pos.myX + myY * pos.myY + myZ * pos.myZ;
    }

    /// @brief rotate this position by rad around origin and return the result
    Position rotateAround2D(double rad, const Position& origin);

    /// @brief swap position X and Y
    void swapXY() {
        std::swap(myX, myY);
    }

    /// @brief check if position is NAN
    bool isNAN() const {
        return (std::isnan(myX) || std::isnan(myY) || std::isnan(myZ));
    }

    /// @brief used to indicate that a position is valid
    static const Position INVALID;

private:
    /// @brief  The x-position
    double myX;

    /// @brief  The y-position
    double myY;

    /// @brief  The z-position
    double myZ;
};<|MERGE_RESOLUTION|>--- conflicted
+++ resolved
@@ -168,26 +168,18 @@
         myZ -= pos.myZ;
     }
 
-<<<<<<< HEAD
     /// @brief Computes the length of the given vector
-    double length2D() const {
+    inline double length2D() const {
         return sqrt(myX * myX + myY * myY);
     }
 
     /// @brief Normalizes the given vector
-    void norm2D() {
-        double val = length2D();
-        myX /= val;
-        myY /= val;
-=======
-    /// @brief Normalises the given 2d position
-    void norm2d() {
-        const double val = sqrt(myX * myX + myY * myY);
-        if (val != 0.0) {
+    inline void norm2D() {
+        const double val = length2D();
+        if (val != 0.) {
             myX /= val;
             myY /= val;
         }
->>>>>>> cd326f56
     }
 
     /// @brief output operator
