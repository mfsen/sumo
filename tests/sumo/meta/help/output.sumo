--- conflicted
+++ resolved
@@ -1,8 +1,4 @@
-<<<<<<< HEAD
-Eclipse SUMO sumo Version v1_17_0+0346-147b0cca96e
-=======
 Eclipse SUMO sumo Version v1_18_0+0436-f0eaeb5034c
->>>>>>> 27e3a186
  Copyright (C) 2001-2023 German Aerospace Center (DLR) and others; https://sumo.dlr.de
 A microscopic, multi-modal traffic simulation.
 
